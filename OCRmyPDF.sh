--- conflicted
+++ resolved
@@ -42,12 +42,8 @@
      (which should not be the case for PDF files built from scnanned images) 
 -l : Set the language of the PDF file in order to improve OCR results (default "eng")
      Any language supported by tesseract is supported (Tesseract uses 3-character ISO 639-2 language codes)
-<<<<<<< HEAD
-     Multiple languages may be specified, separated by plus characters.
+     Multiple languages may be specified, separated by '+' characters.
 -j : Maximum number of parallel tasks to run.
-=======
-     Multiple languages may be specified, separated by '+' characters.
->>>>>>> be830ddc
 -C : Pass an additional configuration file to the tesseract OCR engine.
      (this option can be used more than once)
      Note 1: The configuration file must be available in the "tessdata/configs" folder of your tesseract installation
@@ -157,7 +153,6 @@
 ! command -v java > /dev/null && echo "Please install java. Exiting..." && exit $EXIT_MISSING_DEPENDENCY
 
 
-
 # ensure the right tesseract version is installed
 # older versions are known to produce malformed hocr output and should not be used
 reqtessversion="3.02.02"
@@ -249,12 +244,7 @@
 FILE_VALIDATION_LOG="${TMP_FLD}/pdf_validation.log"			# log file containing the results of the validation of the PDF/A file
 
 
-<<<<<<< HEAD
-# get the size of each pdf page (width / height) in pt (inch*72)
-=======
-
 # get the size of each pdf page (width / height) in pt (i.e. inch/72)
->>>>>>> be830ddc
 [ $VERBOSITY -ge $LOG_DEBUG ] && echo "Input file: Extracting size of each page (in pt)"
 ! identify -format "%w %h\n" "$FILE_INPUT_PDF" > "$FILE_TMP" \
 	&& echo "Could not get size of PDF pages. Exiting..." && exit $EXIT_BAD_INPUT_FILE
